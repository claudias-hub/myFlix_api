--- conflicted
+++ resolved
@@ -34,15 +34,7 @@
 });
 
 // GET All Movies (from MongoDB)
-<<<<<<< HEAD
-<<<<<<< Updated upstream
-app.get("/movies", passport.authenticate('jwt', { session: false }), async (req, res) => {
-=======
 app.get("/movies", (req, res) => {
->>>>>>> Stashed changes
-=======
-app.get("/movies", passport.authenticate('jwt', { session: false }), (req, res) => {
->>>>>>> 5485f760
   try {
     const movies = await Movie.find(); // Fetch all movies
     res.json(movies);
